import os
import time
import random
import collections
from logging import getLogger, FileHandler, StreamHandler, INFO, DEBUG, Formatter
from tqdm import tqdm

import numpy as np
import pandas as pd
from PIL import Image
from sklearn.model_selection import train_test_split

import torch
import torchvision
from torchvision.transforms import ToPILImage
from torchvision.transforms import functional as F
from torch.utils.data import Dataset, DataLoader
from torchvision.models.detection.faster_rcnn import FastRCNNPredictor
from torchvision.models.detection.mask_rcnn import MaskRCNNPredictor

from dataset import CellDataset, CellTestDataset, get_transform
from utils import fix_all_seeds, rle_encoding, remove_overlapping_pixels, MlflowWriter
from utils import combine_masks, get_filtered_masks, iou_map

import hydra
import warnings
warnings.filterwarnings('ignore')
logger = getLogger(__name__)
fmr = Formatter("[%(levelname)s] %(asctime)s >>\t%(message)s")

def evaluate(cfg, model, ds, device):
    model.eval()
    iouscore = 0
    for i in tqdm(range(len(ds))):
        img, targets = ds[i]
        with torch.no_grad():
            result = model([img.to(device)])[0]

        masks = combine_masks(cfg, targets['masks'], 0.5)
        labels = pd.Series(result['labels'].cpu().numpy()).value_counts()

        mask_threshold = cfg.test.mask_threshold
        pred_masks = combine_masks(cfg, get_filtered_masks(cfg, result), mask_threshold)
        iouscore += iou_map([masks],[pred_masks])
    return iouscore / len(ds)

@hydra.main(config_name="config.yaml")
def main(cfg):
    cwd = hydra.utils.get_original_cwd()
    cfg.data.output_dir = os.path.join(cwd, cfg.data.output_dir)
    cfg.data.train_csv = os.path.join(cwd, cfg.data.train_csv)
    cfg.data.train_path = os.path.join(cwd, cfg.data.train_path)
    cfg.data.test_path = os.path.join(cwd, cfg.data.test_path)
    if not os.path.exists(cfg.data.output_dir):
        os.makedirs(cfg.data.output_dir)
    fix_all_seeds(2021)

    if cfg.do_train:
        fh = FileHandler(os.path.join(cfg.data.output_dir, "train.log"), 'w')
    if cfg.do_eval:
        fh = FileHandler(os.path.join(cfg.data.output_dir, "eval.log"), 'w')
    fh.setLevel(INFO)
    fh.setFormatter(fmr)
    logger.addHandler(fh)

    device = torch.device("cuda" if torch.cuda.is_available()  else "cpu")
    n_gpu = torch.cuda.device_count()
    logger.info("device: {}, n_gpu: {}".format(device, n_gpu))
    logger.info(cfg)

    logger.info("*****data set*****")
    df_base = pd.read_csv(cfg.data.train_csv, nrows=5000 if cfg.test.test else None)
    df_images = df_base.groupby(["id", "cell_type"]).agg({'annotation': 'count'}).sort_values("annotation", ascending=False).reset_index()
    df_images_train, df_images_val = train_test_split(df_images, stratify=df_images['cell_type'], 
                                                  test_size=cfg.data.val_ratio)
    df_train = df_base[df_base['id'].isin(df_images_train['id'])]
    df_valid = df_base[df_base['id'].isin(df_images_val['id'])]
    ds_train = CellDataset(cfg.data.train_path, df_train, resize=False, transforms=get_transform(train=True, cfg=cfg), cfg=cfg)
    ds_valid = CellDataset(cfg.data.train_path, df_valid, resize=False, transforms=get_transform(train=False, cfg=cfg), cfg=cfg)
    dl_train = DataLoader(ds_train, batch_size=cfg.train.batch_size, shuffle=True, collate_fn=lambda x: tuple(zip(*x)))

    n_batches = len(dl_train)
    height = ds_train.height
    width = ds_train.width

    logger.info(f"step_size: {n_batches}")
    logger.info(f"[Train]  # of picture: {len(df_images_train)}, # of instance: {len(df_train)}")
    logger.info(f"[Valid]  # of picture: {len(df_images_val)}, # of instance: {len(df_valid)}")
    logger.info(f"width: {width}, height: {height}")

    model = torchvision.models.detection.maskrcnn_resnet50_fpn(pretrained=True, box_detections_per_img=cfg.model.box_detections_per_img)
    # get the number of input features for the classifier
    in_features = model.roi_heads.box_predictor.cls_score.in_features
    # replace the pre-trained head with a new one
    model.roi_heads.box_predictor = FastRCNNPredictor(in_features, cfg.model.num_classes)

    # now get the number of input features for the mask classifier
    in_features_mask = model.roi_heads.mask_predictor.conv5_mask.in_channels
    hidden_layer = 256
    # and replace the mask predictor with a new one
    model.roi_heads.mask_predictor = MaskRCNNPredictor(in_features_mask, hidden_layer, cfg.model.num_classes)

    model.to(device)
    if n_gpu > 1:
        model = torch.nn.DataParallel(model)

    for param in model.parameters():
        param.requires_grad = True

<<<<<<< HEAD
    params = [p for p in model.parameters() if p.requires_grad]
    optimizer = torch.optim.SGD(params, lr=cfg.train.learning_rate, momentum=cfg.train.momentum, weight_decay=cfg.train.weight_decay)

    lr_scheduler = torch.optim.lr_scheduler.StepLR(optimizer, step_size=5, gamma=0.1)

    logger.info("*****Training*****")
    best_score = None
    for epoch in range(1, cfg.train.num_epochs + 1):
        model.train()
        logger.info(f"Starting epoch {epoch} of {cfg.train.num_epochs}")
        
        time_start = time.time()
        loss_accum = 0.0
        loss_mask_accum = 0.0

        train_bar = tqdm(dl_train)
        for batch_idx, (images, targets) in enumerate(train_bar, 1):
        
            # Predict
            images = list(image.to(device) for image in images)
            targets = [{k: v.to(device) for k, v in t.items()} for t in targets]

            loss_dict = model(images, targets)
            loss = sum(loss for loss in loss_dict.values())
            if n_gpu > 1:
                loss = loss.mean()
            
            # Backprop
            optimizer.zero_grad()
            loss.backward()
            optimizer.step()
            
            # Logging
            loss_mask = loss_dict['loss_mask'].item()
            loss_accum += loss.item()
            loss_mask_accum += loss_mask

            train_bar.set_description(f"[Epoch {epoch:2d} / {cfg.train.num_epochs:2d}] Batch train loss: {loss.item():7.3f}. Mask-only loss: {loss_mask:7.3f}")
        
        if cfg.train.use_scheduler:
            lr_scheduler.step()
        
        # Train losses
        train_loss = loss_accum / n_batches
        train_loss_mask = loss_mask_accum / n_batches
        
        elapsed = time.time() - time_start
            
        prefix = f"[Epoch {epoch:2d} / {cfg.train.num_epochs:2d}]"
        logger.info(f"{prefix} Train mask-only loss: {train_loss_mask:7.3f}")
        logger.info(f"{prefix} Train loss: {train_loss:7.3f}. [{elapsed:.0f} secs]")

        #validation evaluate
=======
    if cfg.do_train:
        params = [p for p in model.parameters() if p.requires_grad]
        optimizer = torch.optim.SGD(params, lr=cfg.train.learning_rate, momentum=cfg.train.momentum, weight_decay=cfg.train.weight_decay)

        lr_scheduler = torch.optim.lr_scheduler.StepLR(optimizer, step_size=5, gamma=0.1)

        logger.info("*****Training*****")
        best_score = None
        for epoch in range(1, cfg.train.num_epochs + 1):
            model.train()
            logger.info(f"Starting epoch {epoch} of {cfg.train.num_epochs}")

            time_start = time.time()
            loss_accum = 0.0
            loss_mask_accum = 0.0

            train_bar = tqdm(dl_train)
            for batch_idx, (images, targets) in enumerate(train_bar, 1):

                # Predict
                images = list(image.to(device) for image in images)
                targets = [{k: v.to(device) for k, v in t.items()} for t in targets]

                loss_dict = model(images, targets)
                loss = sum(loss for loss in loss_dict.values())
                if n_gpu > 1:
                    loss = loss.mean()

                # Backprop
                optimizer.zero_grad()
                loss.backward()
                optimizer.step()

                # Logging
                loss_mask = loss_dict['loss_mask'].item()
                loss_accum += loss.item()
                loss_mask_accum += loss_mask

                train_bar.set_description(f"[Epoch {epoch:2d} / {cfg.train.num_epochs:2d}] Batch train loss: {loss.item():7.3f}. Mask-only loss: {loss_mask:7.3f}")

            if cfg.train.use_scheduler:
                lr_scheduler.step()

            # Train losses
            train_loss = loss_accum / n_batches
            train_loss_mask = loss_mask_accum / n_batches

            elapsed = time.time() - time_start

            prefix = f"[Epoch {epoch:2d} / {cfg.train.num_epochs:2d}]"
            logger.info(f"{prefix} Train mask-only loss: {train_loss_mask:7.3f}")
            logger.info(f"{prefix} Train loss: {train_loss:7.3f}. [{elapsed:.0f} secs]")

            score = evaluate(cfg, model, ds_valid, device)
            logger.info(f"valid IoU score: {score}")
            if (best_score is None) or score > best_score: 
                logger.info(f"best model saved [pytorch_model-e{epoch}.bin], IoU score: {score}")
                model_to_save = model.module if hasattr(model, 'module') else model
                torch.save(model_to_save.state_dict(), os.path.join(cfg.data.output_dir, "pytorch_model-best.bin"))
                best_score = score

        ds_test = CellTestDataset(cfg.data.test_path, transforms=get_transform(train=False, cfg=cfg))

        model.eval()

        logger.info("*****Prediction*****")
        submission = []
        for sample in ds_test:
            img = sample['image']
            image_id = sample['image_id']
            with torch.no_grad():
                result = model([img.to(device)])[0]

            previous_masks = []
            for i, mask in enumerate(result["masks"]):

                # Filter-out low-scoring results. Not tried yet.
                score = result["scores"][i].cpu().item()
                if score < cfg.test.min_score:
                    continue

                mask = mask.cpu().numpy()
                # Keep only highly likely pixels
                binary_mask = mask > cfg.test.mask_threshold
                binary_mask = remove_overlapping_pixels(binary_mask, previous_masks)
                previous_masks.append(binary_mask)
                rle = rle_encoding(binary_mask)
                submission.append((image_id, rle))

            # Add empty prediction if no RLE was generated for this image
            all_images_ids = [image_id for image_id, rle in submission]
            if image_id not in all_images_ids:
                submission.append((image_id, ""))

        df_sub = pd.DataFrame(submission, columns=['id', 'predicted'])
        df_sub.to_csv(os.path.join(cfg.data.output_dir, "submission.csv"), index=False)

        writer = MlflowWriter("sartorisu")
        writer.log_params_from_omegaconf_dict(cfg)
        writer.log_artifact(os.path.join(os.getcwd(), '.hydra/config.yaml'))
        writer.log_artifact(os.path.join(os.getcwd(), '.hydra/hydra.yaml'))
        writer.log_artifact(os.path.join(os.getcwd(), '.hydra/overrides.yaml'))
        writer.log_artifact(os.path.join(os.getcwd(), 'run.log'))

    if cfg.do_eval:
        param = torch.load(os.path.join(cfg.data.output_dir, "pytorch_model-best.bin"))
        model.load_state_dict(param)
        logger.info(f"model weight loaded from [pytorch_model-e1.bin]")
>>>>>>> 6658faef
        score = evaluate(cfg, model, ds_valid, device)
        logger.info(f"valid IoU score: {score}")

if __name__ == "__main__":
    main()<|MERGE_RESOLUTION|>--- conflicted
+++ resolved
@@ -107,61 +107,6 @@
     for param in model.parameters():
         param.requires_grad = True
 
-<<<<<<< HEAD
-    params = [p for p in model.parameters() if p.requires_grad]
-    optimizer = torch.optim.SGD(params, lr=cfg.train.learning_rate, momentum=cfg.train.momentum, weight_decay=cfg.train.weight_decay)
-
-    lr_scheduler = torch.optim.lr_scheduler.StepLR(optimizer, step_size=5, gamma=0.1)
-
-    logger.info("*****Training*****")
-    best_score = None
-    for epoch in range(1, cfg.train.num_epochs + 1):
-        model.train()
-        logger.info(f"Starting epoch {epoch} of {cfg.train.num_epochs}")
-        
-        time_start = time.time()
-        loss_accum = 0.0
-        loss_mask_accum = 0.0
-
-        train_bar = tqdm(dl_train)
-        for batch_idx, (images, targets) in enumerate(train_bar, 1):
-        
-            # Predict
-            images = list(image.to(device) for image in images)
-            targets = [{k: v.to(device) for k, v in t.items()} for t in targets]
-
-            loss_dict = model(images, targets)
-            loss = sum(loss for loss in loss_dict.values())
-            if n_gpu > 1:
-                loss = loss.mean()
-            
-            # Backprop
-            optimizer.zero_grad()
-            loss.backward()
-            optimizer.step()
-            
-            # Logging
-            loss_mask = loss_dict['loss_mask'].item()
-            loss_accum += loss.item()
-            loss_mask_accum += loss_mask
-
-            train_bar.set_description(f"[Epoch {epoch:2d} / {cfg.train.num_epochs:2d}] Batch train loss: {loss.item():7.3f}. Mask-only loss: {loss_mask:7.3f}")
-        
-        if cfg.train.use_scheduler:
-            lr_scheduler.step()
-        
-        # Train losses
-        train_loss = loss_accum / n_batches
-        train_loss_mask = loss_mask_accum / n_batches
-        
-        elapsed = time.time() - time_start
-            
-        prefix = f"[Epoch {epoch:2d} / {cfg.train.num_epochs:2d}]"
-        logger.info(f"{prefix} Train mask-only loss: {train_loss_mask:7.3f}")
-        logger.info(f"{prefix} Train loss: {train_loss:7.3f}. [{elapsed:.0f} secs]")
-
-        #validation evaluate
-=======
     if cfg.do_train:
         params = [p for p in model.parameters() if p.requires_grad]
         optimizer = torch.optim.SGD(params, lr=cfg.train.learning_rate, momentum=cfg.train.momentum, weight_decay=cfg.train.weight_decay)
@@ -270,7 +215,6 @@
         param = torch.load(os.path.join(cfg.data.output_dir, "pytorch_model-best.bin"))
         model.load_state_dict(param)
         logger.info(f"model weight loaded from [pytorch_model-e1.bin]")
->>>>>>> 6658faef
         score = evaluate(cfg, model, ds_valid, device)
         logger.info(f"valid IoU score: {score}")
 
